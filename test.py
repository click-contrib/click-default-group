--- conflicted
+++ resolved
@@ -42,15 +42,13 @@
     assert r.invoke(cli_group, ['foo']).output == 'foo exec\n'
     assert r.invoke(cli_group, ['foo', '--foo_opt', 'opt']).output == 'foo exec\nfoo_opt=opt\n'
 
-<<<<<<< HEAD
 def test_explicit_command(cli_group_with_default: DefaultGroup):
     assert r.invoke(cli_group_with_default, ['foo']).output == 'foo exec\n'
     assert r.invoke(cli_group_with_default, ['bar']).output == 'bar exec\n'
-=======
+
 def test_default_command_with_arguments():
     assert r.invoke(cli, ['--foo', 'foooo']).output == 'foooo\n'
     assert 'no such option' in r.invoke(cli, ['-x']).output.lower()
->>>>>>> dfddfd69
 
 def test_default_if_no_args(cli_group_with_default: DefaultGroup):
     assert r.invoke(cli_group_with_default, []).output == 'foo exec\n'
